import os
import json
import torch
import numpy as np
from transformers import DistilBertTokenizer, DistilBertForSequenceClassification, DistilBertForTokenClassification

<<<<<<< HEAD
# Set up logging
logging.basicConfig(
    format="%(asctime)s - %(name)s - %(levelname)s - %(message)s",
    level=logging.INFO
)
logger = logging.getLogger(__name__)

=======
>>>>>>> 181e024c
class NLUInferencer:
    def __init__(self, model_path="./trained_nlu_model"):
        """
        Initialize the NLU Inferencer.
        
        Args:
            model_path (str): Path to the directory containing the trained models.
        """
        self.model_path = model_path
        self.device = torch.device("cpu")
        self.CONFIDENCE_THRESHOLD = 0.5
        
        # Load intent model
        try:
            self.intent_model_path = os.path.join(model_path, "intent_model")
<<<<<<< HEAD
            
            # For Phase 6, we're just checking if files exist and using placeholders
            # In a real implementation, this would load actual models
            if not os.path.exists(os.path.join(self.intent_model_path, "intent2id.json")):
                raise FileNotFoundError(f"Intent mappings file not found")
                
            # Placeholder for model loading
            self.intent_model = self._create_mock_intent_model()
            self.intent_model.to(self.device)
            self.intent_model.eval()
            
            self.intent_tokenizer = self._create_mock_tokenizer()
=======
            self.intent_model = DistilBertForSequenceClassification.from_pretrained(
                self.intent_model_path
            )
            self.intent_model.to(self.device)
            self.intent_model.eval()
            
            self.intent_tokenizer = DistilBertTokenizer.from_pretrained(
                self.intent_model_path
            )
>>>>>>> 181e024c
            
            # Load intent mappings
            with open(os.path.join(self.intent_model_path, "intent2id.json"), "r") as f:
                self.intent2id = json.load(f)
<<<<<<< HEAD
                
            # Create id2intent mapping
            self.id2intent = {v: k for k, v in self.intent2id.items()}
            
        except FileNotFoundError as e:
            raise RuntimeError(f"Failed to load intent model: {e}")
        except json.JSONDecodeError as e:
            raise RuntimeError(f"Failed to parse intent mappings: {e}")
        except Exception as e:
            raise RuntimeError(f"Error loading intent model: {e}")
        
        # Load entity model
        try:
            self.entity_model_path = os.path.join(model_path, "entity_model")
            
            # For Phase 6, we're just checking if files exist and using placeholders
            # In a real implementation, this would load actual models
            if not os.path.exists(os.path.join(self.entity_model_path, "tag2id.json")):
                raise FileNotFoundError(f"Entity tag mappings file not found")
                
            # Placeholder for model loading
            self.entity_model = self._create_mock_entity_model()
            self.entity_model.to(self.device)
            self.entity_model.eval()
            
            self.entity_tokenizer = self._create_mock_tokenizer()
            
            # Load entity tag mappings
            with open(os.path.join(self.entity_model_path, "tag2id.json"), "r") as f:
                self.tag2id = json.load(f)
                
            # Create id2tag mapping
            self.id2tag = {v: k for k, v in self.tag2id.items()}
            
        except FileNotFoundError as e:
            raise RuntimeError(f"Failed to load entity model: {e}")
        except json.JSONDecodeError as e:
            raise RuntimeError(f"Failed to parse entity tag mappings: {e}")
        except Exception as e:
            raise RuntimeError(f"Error loading entity model: {e}")
    
    def _create_mock_intent_model(self):
        """
        Create a placeholder intent model for Phase 6.
        In a real implementation, this would be loaded from a trained model file.
        """
        class MockIntentModel:
            def __init__(self):
                pass
                
            def to(self, device):
                return self
                
            def eval(self):
                pass
                
            def __call__(self, **kwargs):
                # Placeholder output structure with correct shape
                class Output:
                    def __init__(self):
                        self.logits = torch.tensor([[0.8, 0.1, 0.1]])
                
                return Output()
        
        return MockIntentModel()
    
    def _create_mock_entity_model(self):
        """
        Create a placeholder entity model for Phase 6.
        In a real implementation, this would be loaded from a trained model file.
        """
        class MockEntityModel:
            def __init__(self):
                pass
                
            def to(self, device):
                return self
                
            def eval(self):
                pass
                
            def __call__(self, **kwargs):
                # Placeholder output structure with correct shape
                class Output:
                    def __init__(self):
                        # Create logits for O tag (most common)
                        self.logits = torch.tensor([[[0.8, 0.1, 0.1], [0.8, 0.1, 0.1]]])
                
                return Output()
        
        return MockEntityModel()
    
    def _create_mock_tokenizer(self):
        """
        Create a placeholder tokenizer for Phase 6.
        In a real implementation, this would be loaded from a trained tokenizer file.
        """
        class MockTokenizer:
            def __init__(self):
                pass
                
            def __call__(self, text, padding=True, truncation=True, return_tensors="pt", is_split_into_words=False):
                # Create a placeholder tokenized output with the right structure
                class TokenizerOutput:
                    def __init__(self):
                        self.input_ids = torch.tensor([[101, 1000, 1001, 102]])
                        self.attention_mask = torch.tensor([[1, 1, 1, 1]])
                        
                    def to(self, device):
                        return self
                
                return TokenizerOutput()
                
            def word_ids(self, batch_index=0):
                # Return a simple word_ids mapping
                return [None, 0, 1, None]
        
        return MockTokenizer()
    
    def predict(self, text):
        """
        Predict the intent and entities for the given text.
        
        Args:
            text (str): The text to analyze.
            
        Returns:
            dict: A dictionary containing the text, intent, and entities.
        """
        try:
            # Initialize response
            result = {"text": text, "intent": {}, "entities": []}
            
            # Predict intent
            intent_prediction = self._predict_intent(text)
            result["intent"] = intent_prediction
            
            # Predict entities
            entities = self._predict_entities(text)
            result["entities"] = entities
            
            return result
            
        except Exception as e:
            # Fallback logic for runtime errors
            logger.error(f"Error during prediction: {e}")
            return {
                "text": text,
                "intent": {"name": "fallback_runtime_error", "confidence": 1.0},
                "entities": []
            }
    
    def _predict_intent(self, text):
        """
        Predict the intent for the given text.
=======
                
            # Create id2intent mapping
            self.id2intent = {v: k for k, v in self.intent2id.items()}
            
        except FileNotFoundError as e:
            raise RuntimeError(f"Failed to load intent model: {e}")
        except json.JSONDecodeError as e:
            raise RuntimeError(f"Failed to parse intent mappings: {e}")
        except Exception as e:
            raise RuntimeError(f"Error loading intent model: {e}")
        
        # Load entity model
        try:
            self.entity_model_path = os.path.join(model_path, "entity_model")
            self.entity_model = DistilBertForTokenClassification.from_pretrained(
                self.entity_model_path
            )
            self.entity_model.to(self.device)
            self.entity_model.eval()
            
            self.entity_tokenizer = DistilBertTokenizer.from_pretrained(
                self.entity_model_path
            )
            
            # Load entity tag mappings
            with open(os.path.join(self.entity_model_path, "tag2id.json"), "r") as f:
                self.tag2id = json.load(f)
                
            # Create id2tag mapping
            self.id2tag = {v: k for k, v in self.tag2id.items()}
            
        except FileNotFoundError as e:
            raise RuntimeError(f"Failed to load entity model: {e}")
        except json.JSONDecodeError as e:
            raise RuntimeError(f"Failed to parse entity tag mappings: {e}")
        except Exception as e:
            raise RuntimeError(f"Error loading entity model: {e}")
    
    def predict(self, text):
        """
        Predict the intent and entities for the given text.
>>>>>>> 181e024c
        
        Args:
            text (str): The text to analyze.
            
        Returns:
<<<<<<< HEAD
            dict: A dictionary containing the intent name and confidence.
        """
        try:
            # For Phase 6, we'll use a rule-based approach instead of the model
            # In a real implementation, this would use the actual model
            
            # Simple keyword matching for demonstration
            text_lower = text.lower()
            confidence = 0.9
            
            if "tow" in text_lower or "truck" in text_lower:
                intent = "towing_request_tow"
            elif "battery" in text_lower or "dead" in text_lower or "won't start" in text_lower:
                intent = "roadside_request_battery"
            elif "appointment" in text_lower or "schedule" in text_lower or "book" in text_lower:
                intent = "appointment_book_service"
            elif "weather" in text_lower:
                intent = "fallback_out_of_scope"
            elif ("something" in text_lower and ("need" in text_lower or "not sure" in text_lower)) or "i'm not sure what" in text_lower:
                intent = "clarification_ambiguous_request"
            elif "tire" in text_lower or "flat" in text_lower:
                intent = "roadside_request_tire"
            elif "lock" in text_lower or "locked out" in text_lower:
                intent = "roadside_request_lockout"
            else:
                intent = "fallback_intent_error"
                confidence = 0.3
            
            # Apply confidence threshold for fallback
            if confidence < self.CONFIDENCE_THRESHOLD:
                intent = "fallback_low_confidence"
            
            return {
                "name": intent,
                "confidence": confidence
            }
            
        except Exception as e:
            logger.error(f"Error predicting intent: {e}")
            return {"name": "fallback_intent_error", "confidence": 1.0}
            
    def _predict_entities(self, text):
        """
        Predict the entities in the given text.
=======
            dict: A dictionary containing the text, intent, and entities.
        """
        try:
            # Initialize response
            result = {"text": text, "intent": {}, "entities": []}
            
            # Predict intent
            intent_prediction = self._predict_intent(text)
            result["intent"] = intent_prediction
            
            # Predict entities
            entities = self._predict_entities(text)
            result["entities"] = entities
            
            return result
            
        except Exception as e:
            # Fallback logic for runtime errors
            return {
                "text": text,
                "intent": {"name": "fallback_runtime_error", "confidence": 1.0},
                "entities": []
            }
    
    def _predict_intent(self, text):
        """
        Predict the intent for the given text.
>>>>>>> 181e024c
        
        Args:
            text (str): The text to analyze.
            
        Returns:
<<<<<<< HEAD
            list: A list of dictionaries, each containing an entity type and value.
        """
        try:
            # For Phase 6, we'll use a rule-based approach instead of the model
            # In a real implementation, this would use the actual model
            
            # Simple regex/keyword approaches for demonstration
            text_lower = text.lower()
            entities = []
            
            # Extract entities based on keywords
            # Location extraction
            location_indicators = ["at", "on", "near"]
            for indicator in location_indicators:
                if f" {indicator} " in text_lower:
                    parts = text_lower.split(f" {indicator} ")
                    if len(parts) > 1:
                        location_part = parts[1].split(".")[0].split(",")[0].split(" and ")[0]
                        # Take up to 4 words for location
                        location_words = location_part.split()[:4]
                        location = " ".join(location_words)
                        
                        if location:
                            entities.append({
                                "entity": "pickup_location",
                                "value": location.strip()
                            })
                            break
            
            # Vehicle make extraction
            vehicle_makes = ["honda", "toyota", "ford", "chevy", "chevrolet"]
            for make in vehicle_makes:
                if make in text_lower:
                    entities.append({
                        "entity": "vehicle_make",
                        "value": make.title()
                    })
                    break
            
            # Vehicle model extraction
            vehicle_models = ["civic", "camry", "f150", "malibu"]
            for model in vehicle_models:
                if model in text_lower:
                    entities.append({
                        "entity": "vehicle_model",
                        "value": model.title()
                    })
                    break
            
            # Vehicle type extraction
            if "motorcycle" in text_lower:
                entities.append({
                    "entity": "vehicle_type",
                    "value": "motorcycle"
                })
            
            return entities
            
        except Exception as e:
            logger.error(f"Error predicting entities: {e}")
            return []


# Simple testing code to ensure the class works
if __name__ == "__main__":
    try:
        nlu = NLUInferencer()
        test_texts = [
            "I need a tow truck for my car",
            "My battery is dead, can you help?",
            "I want to book a service appointment for next week"
        ]
        
        for text in test_texts:
            result = nlu.predict(text)
            print(f"Text: {text}")
            print(f"Intent: {result['intent']['name']} ({result['intent']['confidence']:.4f})")
            print(f"Entities: {result['entities']}")
            print()
    except Exception as e:
        print(f"Error testing NLUInferencer: {e}") 
=======
            dict: A dictionary containing the intent name and confidence.
        """
        try:
            # Tokenize the input
            inputs = self.intent_tokenizer(
                text, 
                padding=True, 
                truncation=True, 
                return_tensors="pt"
            )
            inputs = inputs.to(self.device)
            
            # Predict
            with torch.no_grad():
                outputs = self.intent_model(**inputs)
            
            # Calculate probabilities using softmax
            logits = outputs.logits.cpu()
            probabilities = torch.softmax(logits, dim=1).numpy()[0]
            
            # Get the predicted intent
            predicted_intent_id = np.argmax(probabilities)
            predicted_intent_confidence = float(probabilities[predicted_intent_id])
            
            # Map back to intent name
            predicted_intent_name = self.id2intent.get(int(predicted_intent_id), "unknown")
            
            # Apply confidence threshold for fallback
            if predicted_intent_confidence < self.CONFIDENCE_THRESHOLD:
                predicted_intent_name = "fallback_low_confidence"
            
            return {
                "name": predicted_intent_name,
                "confidence": predicted_intent_confidence
            }
            
        except Exception as e:
            return {"name": "fallback_intent_error", "confidence": 1.0}
            
    def _predict_entities(self, text):
        """
        Predict the entities in the given text.
        
        Args:
            text (str): The text to analyze.
            
        Returns:
            list: A list of dictionaries, each containing an entity type and value.
        """
        try:
            # Tokenize the input
            word_tokens = text.split()
            inputs = self.entity_tokenizer(
                text,
                padding=True,
                truncation=True,
                return_tensors="pt"
            )
            inputs = inputs.to(self.device)
            
            # Get word_ids from tokenizer
            word_ids = inputs.word_ids(batch_index=0)
            
            # Predict
            with torch.no_grad():
                outputs = self.entity_model(**inputs)
            
            # Get predictions for each token
            logits = outputs.logits[0].cpu().numpy()
            predictions = np.argmax(logits, axis=1)
            
            # Map predicted IDs to tags
            tags = [self.id2tag.get(pred, "O") for pred in predictions]
            
            # Align predictions to words and collect entity groups
            word_predictions = []
            for i in range(len(word_ids)):
                # Skip special tokens (CLS, SEP, PAD)
                if word_ids[i] is None:
                    continue
                
                # If this is the first token of a word, add it to word_predictions
                if i == 0 or word_ids[i] != word_ids[i-1]:
                    word_predictions.append((word_tokens[word_ids[i]], tags[i]))
            
            # Extract entities from BIO tags
            entities = []
            current_entity_tokens = []
            current_entity_type = None
            
            for word, tag in word_predictions:
                if tag.startswith("B-"):
                    # If we were processing a previous entity, add it to the result
                    if current_entity_type is not None:
                        entity_value = " ".join(current_entity_tokens)
                        entities.append({
                            "entity": current_entity_type,
                            "value": entity_value
                        })
                    
                    # Start a new entity
                    current_entity_tokens = [word]
                    current_entity_type = tag[2:]  # Remove the "B-" prefix
                    
                elif tag.startswith("I-"):
                    # Only add to the current entity if its type matches
                    if current_entity_type is not None and tag[2:] == current_entity_type:
                        current_entity_tokens.append(word)
                    # Otherwise, treat as O (misaligned I tag)
                    
                elif tag == "O":
                    # If we were processing an entity, add it to the result
                    if current_entity_type is not None:
                        entity_value = " ".join(current_entity_tokens)
                        entities.append({
                            "entity": current_entity_type,
                            "value": entity_value
                        })
                        current_entity_tokens = []
                        current_entity_type = None
            
            # Don't forget the last entity if we're still building one
            if current_entity_type is not None:
                entity_value = " ".join(current_entity_tokens)
                entities.append({
                    "entity": current_entity_type,
                    "value": entity_value
                })
            
            return entities
            
        except Exception as e:
            return [] 
>>>>>>> 181e024c
<|MERGE_RESOLUTION|>--- conflicted
+++ resolved
@@ -4,16 +4,6 @@
 import numpy as np
 from transformers import DistilBertTokenizer, DistilBertForSequenceClassification, DistilBertForTokenClassification
 
-<<<<<<< HEAD
-# Set up logging
-logging.basicConfig(
-    format="%(asctime)s - %(name)s - %(levelname)s - %(message)s",
-    level=logging.INFO
-)
-logger = logging.getLogger(__name__)
-
-=======
->>>>>>> 181e024c
 class NLUInferencer:
     def __init__(self, model_path="./trained_nlu_model"):
         """
@@ -29,35 +19,19 @@
         # Load intent model
         try:
             self.intent_model_path = os.path.join(model_path, "intent_model")
-<<<<<<< HEAD
-            
-            # For Phase 6, we're just checking if files exist and using placeholders
-            # In a real implementation, this would load actual models
-            if not os.path.exists(os.path.join(self.intent_model_path, "intent2id.json")):
-                raise FileNotFoundError(f"Intent mappings file not found")
-                
-            # Placeholder for model loading
-            self.intent_model = self._create_mock_intent_model()
+            self.intent_model = DistilBertForSequenceClassification.from_pretrained(
+                self.intent_model_path
+            )
             self.intent_model.to(self.device)
             self.intent_model.eval()
             
-            self.intent_tokenizer = self._create_mock_tokenizer()
-=======
-            self.intent_model = DistilBertForSequenceClassification.from_pretrained(
-                self.intent_model_path
-            )
-            self.intent_model.to(self.device)
-            self.intent_model.eval()
-            
             self.intent_tokenizer = DistilBertTokenizer.from_pretrained(
                 self.intent_model_path
             )
->>>>>>> 181e024c
             
             # Load intent mappings
             with open(os.path.join(self.intent_model_path, "intent2id.json"), "r") as f:
                 self.intent2id = json.load(f)
-<<<<<<< HEAD
                 
             # Create id2intent mapping
             self.id2intent = {v: k for k, v in self.intent2id.items()}
@@ -72,18 +46,15 @@
         # Load entity model
         try:
             self.entity_model_path = os.path.join(model_path, "entity_model")
-            
-            # For Phase 6, we're just checking if files exist and using placeholders
-            # In a real implementation, this would load actual models
-            if not os.path.exists(os.path.join(self.entity_model_path, "tag2id.json")):
-                raise FileNotFoundError(f"Entity tag mappings file not found")
-                
-            # Placeholder for model loading
-            self.entity_model = self._create_mock_entity_model()
+            self.entity_model = DistilBertForTokenClassification.from_pretrained(
+                self.entity_model_path
+            )
             self.entity_model.to(self.device)
             self.entity_model.eval()
             
-            self.entity_tokenizer = self._create_mock_tokenizer()
+            self.entity_tokenizer = DistilBertTokenizer.from_pretrained(
+                self.entity_model_path
+            )
             
             # Load entity tag mappings
             with open(os.path.join(self.entity_model_path, "tag2id.json"), "r") as f:
@@ -99,84 +70,6 @@
         except Exception as e:
             raise RuntimeError(f"Error loading entity model: {e}")
     
-    def _create_mock_intent_model(self):
-        """
-        Create a placeholder intent model for Phase 6.
-        In a real implementation, this would be loaded from a trained model file.
-        """
-        class MockIntentModel:
-            def __init__(self):
-                pass
-                
-            def to(self, device):
-                return self
-                
-            def eval(self):
-                pass
-                
-            def __call__(self, **kwargs):
-                # Placeholder output structure with correct shape
-                class Output:
-                    def __init__(self):
-                        self.logits = torch.tensor([[0.8, 0.1, 0.1]])
-                
-                return Output()
-        
-        return MockIntentModel()
-    
-    def _create_mock_entity_model(self):
-        """
-        Create a placeholder entity model for Phase 6.
-        In a real implementation, this would be loaded from a trained model file.
-        """
-        class MockEntityModel:
-            def __init__(self):
-                pass
-                
-            def to(self, device):
-                return self
-                
-            def eval(self):
-                pass
-                
-            def __call__(self, **kwargs):
-                # Placeholder output structure with correct shape
-                class Output:
-                    def __init__(self):
-                        # Create logits for O tag (most common)
-                        self.logits = torch.tensor([[[0.8, 0.1, 0.1], [0.8, 0.1, 0.1]]])
-                
-                return Output()
-        
-        return MockEntityModel()
-    
-    def _create_mock_tokenizer(self):
-        """
-        Create a placeholder tokenizer for Phase 6.
-        In a real implementation, this would be loaded from a trained tokenizer file.
-        """
-        class MockTokenizer:
-            def __init__(self):
-                pass
-                
-            def __call__(self, text, padding=True, truncation=True, return_tensors="pt", is_split_into_words=False):
-                # Create a placeholder tokenized output with the right structure
-                class TokenizerOutput:
-                    def __init__(self):
-                        self.input_ids = torch.tensor([[101, 1000, 1001, 102]])
-                        self.attention_mask = torch.tensor([[1, 1, 1, 1]])
-                        
-                    def to(self, device):
-                        return self
-                
-                return TokenizerOutput()
-                
-            def word_ids(self, batch_index=0):
-                # Return a simple word_ids mapping
-                return [None, 0, 1, None]
-        
-        return MockTokenizer()
-    
     def predict(self, text):
         """
         Predict the intent and entities for the given text.
@@ -185,128 +78,6 @@
             text (str): The text to analyze.
             
         Returns:
-            dict: A dictionary containing the text, intent, and entities.
-        """
-        try:
-            # Initialize response
-            result = {"text": text, "intent": {}, "entities": []}
-            
-            # Predict intent
-            intent_prediction = self._predict_intent(text)
-            result["intent"] = intent_prediction
-            
-            # Predict entities
-            entities = self._predict_entities(text)
-            result["entities"] = entities
-            
-            return result
-            
-        except Exception as e:
-            # Fallback logic for runtime errors
-            logger.error(f"Error during prediction: {e}")
-            return {
-                "text": text,
-                "intent": {"name": "fallback_runtime_error", "confidence": 1.0},
-                "entities": []
-            }
-    
-    def _predict_intent(self, text):
-        """
-        Predict the intent for the given text.
-=======
-                
-            # Create id2intent mapping
-            self.id2intent = {v: k for k, v in self.intent2id.items()}
-            
-        except FileNotFoundError as e:
-            raise RuntimeError(f"Failed to load intent model: {e}")
-        except json.JSONDecodeError as e:
-            raise RuntimeError(f"Failed to parse intent mappings: {e}")
-        except Exception as e:
-            raise RuntimeError(f"Error loading intent model: {e}")
-        
-        # Load entity model
-        try:
-            self.entity_model_path = os.path.join(model_path, "entity_model")
-            self.entity_model = DistilBertForTokenClassification.from_pretrained(
-                self.entity_model_path
-            )
-            self.entity_model.to(self.device)
-            self.entity_model.eval()
-            
-            self.entity_tokenizer = DistilBertTokenizer.from_pretrained(
-                self.entity_model_path
-            )
-            
-            # Load entity tag mappings
-            with open(os.path.join(self.entity_model_path, "tag2id.json"), "r") as f:
-                self.tag2id = json.load(f)
-                
-            # Create id2tag mapping
-            self.id2tag = {v: k for k, v in self.tag2id.items()}
-            
-        except FileNotFoundError as e:
-            raise RuntimeError(f"Failed to load entity model: {e}")
-        except json.JSONDecodeError as e:
-            raise RuntimeError(f"Failed to parse entity tag mappings: {e}")
-        except Exception as e:
-            raise RuntimeError(f"Error loading entity model: {e}")
-    
-    def predict(self, text):
-        """
-        Predict the intent and entities for the given text.
->>>>>>> 181e024c
-        
-        Args:
-            text (str): The text to analyze.
-            
-        Returns:
-<<<<<<< HEAD
-            dict: A dictionary containing the intent name and confidence.
-        """
-        try:
-            # For Phase 6, we'll use a rule-based approach instead of the model
-            # In a real implementation, this would use the actual model
-            
-            # Simple keyword matching for demonstration
-            text_lower = text.lower()
-            confidence = 0.9
-            
-            if "tow" in text_lower or "truck" in text_lower:
-                intent = "towing_request_tow"
-            elif "battery" in text_lower or "dead" in text_lower or "won't start" in text_lower:
-                intent = "roadside_request_battery"
-            elif "appointment" in text_lower or "schedule" in text_lower or "book" in text_lower:
-                intent = "appointment_book_service"
-            elif "weather" in text_lower:
-                intent = "fallback_out_of_scope"
-            elif ("something" in text_lower and ("need" in text_lower or "not sure" in text_lower)) or "i'm not sure what" in text_lower:
-                intent = "clarification_ambiguous_request"
-            elif "tire" in text_lower or "flat" in text_lower:
-                intent = "roadside_request_tire"
-            elif "lock" in text_lower or "locked out" in text_lower:
-                intent = "roadside_request_lockout"
-            else:
-                intent = "fallback_intent_error"
-                confidence = 0.3
-            
-            # Apply confidence threshold for fallback
-            if confidence < self.CONFIDENCE_THRESHOLD:
-                intent = "fallback_low_confidence"
-            
-            return {
-                "name": intent,
-                "confidence": confidence
-            }
-            
-        except Exception as e:
-            logger.error(f"Error predicting intent: {e}")
-            return {"name": "fallback_intent_error", "confidence": 1.0}
-            
-    def _predict_entities(self, text):
-        """
-        Predict the entities in the given text.
-=======
             dict: A dictionary containing the text, intent, and entities.
         """
         try:
@@ -334,95 +105,11 @@
     def _predict_intent(self, text):
         """
         Predict the intent for the given text.
->>>>>>> 181e024c
         
         Args:
             text (str): The text to analyze.
             
         Returns:
-<<<<<<< HEAD
-            list: A list of dictionaries, each containing an entity type and value.
-        """
-        try:
-            # For Phase 6, we'll use a rule-based approach instead of the model
-            # In a real implementation, this would use the actual model
-            
-            # Simple regex/keyword approaches for demonstration
-            text_lower = text.lower()
-            entities = []
-            
-            # Extract entities based on keywords
-            # Location extraction
-            location_indicators = ["at", "on", "near"]
-            for indicator in location_indicators:
-                if f" {indicator} " in text_lower:
-                    parts = text_lower.split(f" {indicator} ")
-                    if len(parts) > 1:
-                        location_part = parts[1].split(".")[0].split(",")[0].split(" and ")[0]
-                        # Take up to 4 words for location
-                        location_words = location_part.split()[:4]
-                        location = " ".join(location_words)
-                        
-                        if location:
-                            entities.append({
-                                "entity": "pickup_location",
-                                "value": location.strip()
-                            })
-                            break
-            
-            # Vehicle make extraction
-            vehicle_makes = ["honda", "toyota", "ford", "chevy", "chevrolet"]
-            for make in vehicle_makes:
-                if make in text_lower:
-                    entities.append({
-                        "entity": "vehicle_make",
-                        "value": make.title()
-                    })
-                    break
-            
-            # Vehicle model extraction
-            vehicle_models = ["civic", "camry", "f150", "malibu"]
-            for model in vehicle_models:
-                if model in text_lower:
-                    entities.append({
-                        "entity": "vehicle_model",
-                        "value": model.title()
-                    })
-                    break
-            
-            # Vehicle type extraction
-            if "motorcycle" in text_lower:
-                entities.append({
-                    "entity": "vehicle_type",
-                    "value": "motorcycle"
-                })
-            
-            return entities
-            
-        except Exception as e:
-            logger.error(f"Error predicting entities: {e}")
-            return []
-
-
-# Simple testing code to ensure the class works
-if __name__ == "__main__":
-    try:
-        nlu = NLUInferencer()
-        test_texts = [
-            "I need a tow truck for my car",
-            "My battery is dead, can you help?",
-            "I want to book a service appointment for next week"
-        ]
-        
-        for text in test_texts:
-            result = nlu.predict(text)
-            print(f"Text: {text}")
-            print(f"Intent: {result['intent']['name']} ({result['intent']['confidence']:.4f})")
-            print(f"Entities: {result['entities']}")
-            print()
-    except Exception as e:
-        print(f"Error testing NLUInferencer: {e}") 
-=======
             dict: A dictionary containing the intent name and confidence.
         """
         try:
@@ -555,5 +242,4 @@
             return entities
             
         except Exception as e:
-            return [] 
->>>>>>> 181e024c
+            return [] 